--- conflicted
+++ resolved
@@ -15,10 +15,6 @@
   import { NumericDateFormat, TraceList } from "./lib/index.js";
 
   import Fa from "svelte-fa";
-<<<<<<< HEAD
-  import ToolExportToCsv from "./lib/components/Toolbar/ToolExportToCSV.svelte";
-=======
->>>>>>> 9cf60795
 
   // autogenerate a lot of data
   const from = 0;
