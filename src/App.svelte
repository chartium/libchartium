--- conflicted
+++ resolved
@@ -1,24 +1,22 @@
 <script lang="ts">
   import svelteLogo from "./assets/svelte.svg";
   import viteLogo from "/vite.svg";
-<<<<<<< HEAD
   import Chart from "./lib/chart/Chart.svelte";
-  import { spawnChartiumWorker } from "./lib/data-worker";
-  import type { TraceDescriptor } from "./lib/data-worker/renderers/mod";
+  import { spawnChartiumWorker, ChartiumController } from "./lib/data-worker";
 
   // autogenerate a lot of data
   const from = 0;
   const to = 1000;
   const numSteps = to;
-  const stepSize = (to - from) / (numSteps);
+  const stepSize = (to - from) / numSteps;
 
   const xs = Array.from(
     { length: numSteps },
     (_, index) => from + index * stepSize
   );
-  const y1s = xs.map((x) => Math.sin((x / to) * 2 * Math.PI));
-  const y2s = xs.map((x) => Math.cos((x / to) * 2 * Math.PI));
-  const y3s = xs.map((x) => Math.tanh(( (x / to) - 0.5) * 2 * Math.PI));
+  const y1s = xs.map((x) => 100 * Math.sin((x / to) * 2 * Math.PI));
+  const y2s = xs.map((x) => 100 * Math.cos((x / to) * 2 * Math.PI));
+  const y3s = xs.map((x) => 100 * Math.tanh((x / to - 0.5) * 2 * Math.PI));
   const chartiumFriendlyTraceData = xs.flatMap((x, index) => [
     x,
     y1s[index],
@@ -26,33 +24,14 @@
     y3s[index],
   ]);
 
-  const controller = spawnChartiumWorker();
-  $: traces = controller
-    .addFromArrayBuffer({
-      ids: ["sin", "cos", "atan"],
-      data: Float32Array.from(chartiumFriendlyTraceData),
-      xType: "f32",
-      yType: "f32",
-    })
-    .then((handles) => handles.map<TraceDescriptor>((handle) => ({ handle })));
-=======
-  import Chart from "./lib/Chart.svelte";
-  import { spawnChartiumWorker, ChartiumController } from "./lib/data-worker";
-
   // const controller = spawnChartiumWorker();
   const controller = ChartiumController.instantiateInThisThread();
-
   $: traces = controller.addFromArrayBuffer({
-    ids: ["foo", "bar"],
-    data: Float32Array.from([1, 0, 1, 25, 0, -1, 50, 0, 0, 75, 0, 1]),
-    xType: "f32",
-    yType: "f32",
+    ids: ["sin", "cos", "atan"],
+    data: Uint32Array.from(chartiumFriendlyTraceData),
+    xType: "u32",
+    yType: "u32",
   });
-
-  // FIXME DEBUG
-  $: (window as any).controller = controller;
-  $: traces.then((t) => ((window as any).traces = t));
->>>>>>> e3fef14b
 </script>
 
 <main>
