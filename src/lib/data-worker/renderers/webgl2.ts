import { lib } from "../wasm.js";
import { yeet } from "../../utils/yeet.js";
import {
  type RenderJob,
  type RenderJobResult,
  type Renderer,
  type RenderingController,
} from "./mod.js";
import { proxyMarker } from "comlink";
import { BUNDLES, HANDLES, TRACE_INFO } from "../trace-list.js";
import { filter, map, reduce } from "../../utils/collection.js";
import { computeStyles } from "../trace-styles.js";
import { traceIds } from "../controller.js";
import type { BoxedBundle } from "../../../../dist/wasm/libchartium.js";
import type { TraceHandle } from "../../types.js";
import { qdnMax, qdnMin } from "../../utils/quantityHelpers.js";

function compileShader(
  gl: WebGL2RenderingContext,
  type: number,
  source: string,
): WebGLShader {
  const shader = gl.createShader(type)!;
  gl.shaderSource(shader, source);
  gl.compileShader(shader);
  return shader;
}
function linkProgram(
  gl: WebGL2RenderingContext,
  vertShader: WebGLShader,
  fragShader: WebGLShader,
): WebGLProgram {
  const program = gl.createProgram()!;
  gl.attachShader(program, vertShader);
  gl.attachShader(program, fragShader);
  gl.linkProgram(program);
  return program;
}

export class WebGL2Controller implements RenderingController {
  [proxyMarker] = true;

  readonly #canvas: OffscreenCanvas;
  readonly #context: WebGL2RenderingContext;
  readonly #programs: lib.WebGlPrograms;

  #renderers: { [key: number]: WebGL2Renderer } = {};
  #availableRendererHandle = 0;

  constructor(canvas: OffscreenCanvas) {
    this.#canvas = canvas;

    this.#context =
      this.#canvas.getContext("webgl2", {
        antialias: true,
        premultipliedAlpha: true,
      }) ?? yeet("Could not get a WebGL2 context for an OffscreenCanvas.");

    const {
      traceProgram,
      traceColor,
      traceCsoffset,
      traceOrigin,
      traceSize,
      traceTransform,
      traceDashGapLengths,
    } = this.#initTraceProgram();
    this.#programs = new lib.WebGlPrograms(
      traceProgram,
      traceTransform,
      traceOrigin,
      traceSize,
      traceCsoffset,
      traceColor,
      traceDashGapLengths,
    );
  }

  createRenderer(presentCanvas: OffscreenCanvas): WebGL2Renderer {
    const raw = new lib.WebGlRenderer(
      this.#canvas,
      this.#context,
      this.#programs,
      presentCanvas,
    );
    const handle = this.#availableRendererHandle++;
    const wrapped = new WebGL2Renderer(this, handle, this.#context, raw);
    this.#renderers[handle] = wrapped;
    return wrapped;
  }

  #initTraceProgram() {
    const gl = this.#context;

    const vertShader = compileShader(
      gl,
      gl.VERTEX_SHADER,
      `
<<<<<<< HEAD
        attribute vec2 aVertexPosition;
        // attribute float aLengthAlong;
        // varying float vLengthAlong;
=======
      attribute vec2 aVertexPosition;
      attribute float aLengthAlong;
      varying float vLengthAlong;
>>>>>>> 95b66b54

        uniform vec2 transform;
        uniform vec2 origin;
        uniform vec2 size;

        uniform vec2 csoffset;

        void main() {
            gl_Position = vec4(csoffset + vec2(-1,-1) + vec2(2,2) * (aVertexPosition * vec2(1,transform.x) + vec2(0, transform.y) - origin) / size, 0, 1);
            gl_PointSize = 8.0;
            // vLengthAlong = aLengthAlong;
        }
      `,
    );

    const fragShader = compileShader(
      gl,
      gl.FRAGMENT_SHADER,
      `
        precision mediump float;
        uniform vec4 color;
<<<<<<< HEAD
        // varying float vLengthAlong;

        void main() {

            // if ( mod(vLengthAlong, 20.0) < 10.0 ) {
            //   discard;
            // }
            // else {
              gl_FragColor = color;
            // }
=======
        // lengths of the dashes and gaps in pixels, expected to be in order [dash, gap, dash, gap]
        uniform vec4 dashGapLengths;
        varying float vLengthAlong;
        
        void main() {
            float totalLength = dashGapLengths[0] + dashGapLengths[1] + dashGapLengths[2] + dashGapLengths[3];
            float currentCycleLength = mod(vLengthAlong, totalLength);
            float firstDashGap = dashGapLengths[0] + dashGapLengths[1];
            bool shouldBeDrawn = currentCycleLength < dashGapLengths[0] || (currentCycleLength > firstDashGap && currentCycleLength < firstDashGap + dashGapLengths[2]);
            if (shouldBeDrawn) {
              gl_FragColor = color;
            }
            else {
              discard;
            }
>>>>>>> 95b66b54
        }
      `,
    );

    const traceProgram = linkProgram(gl, vertShader, fragShader);
    const traceTransform = gl.getUniformLocation(traceProgram, "transform")!;
    const traceOrigin = gl.getUniformLocation(traceProgram, "origin")!;
    const traceSize = gl.getUniformLocation(traceProgram, "size")!;
    const traceCsoffset = gl.getUniformLocation(traceProgram, "csoffset")!;
    const traceColor = gl.getUniformLocation(traceProgram, "color")!;
    const traceDashGapLengths = gl.getUniformLocation(
      traceProgram,
      "dashGapLengths",
    )!;

    return {
      traceProgram,
      traceTransform,
      traceOrigin,
      traceSize,
      traceCsoffset,
      traceColor,
      traceDashGapLengths,
    };
  }
}

export class WebGL2Renderer implements Renderer {
  [proxyMarker] = true;

  readonly #context: WebGL2RenderingContext;
  readonly #renderer: lib.WebGlRenderer;

  readonly #buffers = new WeakMap<
    BoxedBundle,
    Map<TraceHandle, Map</* width */ number, WebGLBuffer>>
  >();

  constructor(
    public readonly parent: WebGL2Controller,
    public readonly handle: number,
    context: WebGL2RenderingContext,
    renderer: lib.WebGlRenderer,
  ) {
    this.#context = context;
    this.#renderer = renderer;
  }

  render(job: RenderJob): RenderJobResult {
    const traceList = job.traces;
    const availableHandles = new Set(traceList[HANDLES]);
    const rj = new lib.WebGlRenderJob(job.xType);
    const xRange = job.xRange ?? traceList.range;

    // prettier-ignore
    const yRange = job.yRange ?? (() => {
      const metas = traceList.calculateStatistics(xRange);
      const from = reduce(map(metas, (m) => m.min) as any, qdnMin);
      const to = reduce(map(metas, (m) => m.max) as any, qdnMax);
      return { from, to };
    })();

    rj.x_from = +xRange.from;
    rj.x_to = +xRange.to;
    rj.y_from = +yRange.from;
    rj.y_to = +yRange.to;

    for (const bundle of traceList[BUNDLES]) {
      const handles = Array.from(
        filter(bundle.traces() as Iterable<TraceHandle>, (h) =>
          availableHandles.has(h),
        ),
      );
      const styles = computeStyles(traceList[TRACE_INFO], handles, traceIds);
      const buffers = map(handles, (h) =>
        lib.WebGlRenderer.create_trace_buffer(this.#context, bundle, h),
      );
      // const length_alongs = map(handles, (h) =>
      //   this.#renderer.create_lengths_along_buffer(
      //     this.#context,
      //     bundle,
      //     h,
      //     +xRange.from,
      //     +xRange.to,
      //     +yRange.from,
      //     +yRange.to,
      //   ),
      // );
      rj.add_traces(
        bundle,
        handles.length,
        buffers,
        styles,
        // length_alongs,
      );
    }

    if (job.clear !== undefined) rj.clear = job.clear;

    this.#renderer.render(rj);
    return {};
  }

  setSize(width: number, height: number) {
    this.#renderer.set_size(width, height);
  }
}<|MERGE_RESOLUTION|>--- conflicted
+++ resolved
@@ -96,15 +96,9 @@
       gl,
       gl.VERTEX_SHADER,
       `
-<<<<<<< HEAD
-        attribute vec2 aVertexPosition;
-        // attribute float aLengthAlong;
-        // varying float vLengthAlong;
-=======
       attribute vec2 aVertexPosition;
       attribute float aLengthAlong;
       varying float vLengthAlong;
->>>>>>> 95b66b54
 
         uniform vec2 transform;
         uniform vec2 origin;
@@ -126,18 +120,6 @@
       `
         precision mediump float;
         uniform vec4 color;
-<<<<<<< HEAD
-        // varying float vLengthAlong;
-
-        void main() {
-
-            // if ( mod(vLengthAlong, 20.0) < 10.0 ) {
-            //   discard;
-            // }
-            // else {
-              gl_FragColor = color;
-            // }
-=======
         // lengths of the dashes and gaps in pixels, expected to be in order [dash, gap, dash, gap]
         uniform vec4 dashGapLengths;
         varying float vLengthAlong;
@@ -153,7 +135,6 @@
             else {
               discard;
             }
->>>>>>> 95b66b54
         }
       `,
     );
@@ -231,24 +212,18 @@
       const buffers = map(handles, (h) =>
         lib.WebGlRenderer.create_trace_buffer(this.#context, bundle, h),
       );
-      // const length_alongs = map(handles, (h) =>
-      //   this.#renderer.create_lengths_along_buffer(
-      //     this.#context,
-      //     bundle,
-      //     h,
-      //     +xRange.from,
-      //     +xRange.to,
-      //     +yRange.from,
-      //     +yRange.to,
-      //   ),
-      // );
-      rj.add_traces(
-        bundle,
-        handles.length,
-        buffers,
-        styles,
-        // length_alongs,
+      const length_alongs = map(handles, (h) =>
+        this.#renderer.create_lengths_along_buffer(
+          this.#context,
+          bundle,
+          h,
+          +xRange.from,
+          +xRange.to,
+          +yRange.from,
+          +yRange.to,
+        ),
       );
+      rj.add_traces(bundle, handles.length, buffers, styles, length_alongs);
     }
 
     if (job.clear !== undefined) rj.clear = job.clear;
