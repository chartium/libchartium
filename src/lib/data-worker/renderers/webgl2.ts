import { lib } from "../wasm.js";
import { yeet } from "../../../utils/yeet.js";
import {
  type RenderJob,
  type RenderJobResult,
  type Renderer,
  type RenderingController,
} from "./mod.js";
import { proxyMarker } from "comlink";
import { BUNDLES, EXCLUDE, TraceList } from "../trace-list.js";
import { map, reduce } from "../../../utils/collection.js";
import { computeStyles } from "../trace-styles.js";
import { traceIds } from "../controller.js";

function compileShader(
  gl: WebGL2RenderingContext,
  type: number,
  source: string
): WebGLShader {
  const shader = gl.createShader(type)!;
  gl.shaderSource(shader, source);
  gl.compileShader(shader);
  return shader;
}
function linkProgram(
  gl: WebGL2RenderingContext,
  vertShader: WebGLShader,
  fragShader: WebGLShader
): WebGLProgram {
  const program = gl.createProgram()!;
  gl.attachShader(program, vertShader);
  gl.attachShader(program, fragShader);
  gl.linkProgram(program);
  return program;
}

export class WebGL2Controller implements RenderingController {
  [proxyMarker] = true;

  readonly #canvas: OffscreenCanvas;
  readonly #context: WebGL2RenderingContext;
  readonly #programs: lib.WebGlPrograms;

  #renderers: { [key: number]: WebGL2Renderer } = {};
  #availableRendererHandle = 0;

  constructor(canvas: OffscreenCanvas) {
    this.#canvas = canvas;

    this.#context =
      this.#canvas.getContext("webgl2", {
        antialias: true,
        premultipliedAlpha: true,
      }) ?? yeet("Could not get a WebGL2 context for an OffscreenCanvas.");

    const {
      traceProgram,
      traceColor,
      traceCsoffset,
      traceOrigin,
      traceSize,
      traceTransform,
    } = this.#initTraceProgram();
    const { axisProgram, axisColor, axisResolution } = this.#initAxisProgram();
    this.#programs = new lib.WebGlPrograms(
      traceProgram,
      traceTransform,
      traceOrigin,
      traceSize,
      traceCsoffset,
      traceColor,
      axisProgram,
      axisResolution,
      axisColor
    );
  }

  createRenderer(presentCanvas: OffscreenCanvas): WebGL2Renderer {
    const raw = new lib.WebGlRenderer(
      this.#canvas,
      this.#context,
      this.#programs,
      presentCanvas
    );
    const handle = this.#availableRendererHandle++;
    const wrapped = new WebGL2Renderer(this, handle, this.#context, raw);
    this.#renderers[handle] = wrapped;
    return wrapped;
  }

  #initTraceProgram() {
    const gl = this.#context;

    const vertShader = compileShader(
      gl,
      gl.VERTEX_SHADER,
      `
        attribute vec2 aVertexPosition;

        uniform vec2 transform;
        uniform vec2 origin;
        uniform vec2 size;

        uniform vec2 csoffset;

        void main() {
            gl_Position = vec4(csoffset + vec2(-1,-1) + vec2(2,2) * (aVertexPosition * vec2(1,transform.x) + vec2(0, transform.y) - origin) / size, 0, 1);
            gl_PointSize = 8.0;
        }
      `
    );

    const fragShader = compileShader(
      gl,
      gl.FRAGMENT_SHADER,
      `
        precision mediump float;
        uniform vec4 color;

        void main() {
            gl_FragColor = color;
        }
      `
    );

    const traceProgram = linkProgram(gl, vertShader, fragShader);
    const traceTransform = gl.getUniformLocation(traceProgram, "transform")!;
    const traceOrigin = gl.getUniformLocation(traceProgram, "origin")!;
    const traceSize = gl.getUniformLocation(traceProgram, "size")!;
    const traceCsoffset = gl.getUniformLocation(traceProgram, "csoffset")!;
    const traceColor = gl.getUniformLocation(traceProgram, "color")!;

    return {
      traceProgram,
      traceTransform,
      traceOrigin,
      traceSize,
      traceCsoffset,
      traceColor,
    };
  }

  #initAxisProgram() {
    const gl = this.#context;

    const vertShader = compileShader(
      gl,
      gl.VERTEX_SHADER,
      `
        attribute vec2 aVertexPosition;
        uniform vec2 resolution;

        void main() {
            gl_Position = vec4(vec2(-1, -1) + vec2(2, 2) * aVertexPosition / resolution, 0, 1);
        }
      `
    );

    const fragShader = compileShader(
      gl,
      gl.FRAGMENT_SHADER,
      `            
        precision mediump float;
        uniform vec4 color;

        void main() {
          gl_FragColor = color;
        }
      `
    );

    const axisProgram = linkProgram(gl, vertShader, fragShader);
    const axisResolution = gl.getUniformLocation(axisProgram, "resolution")!;
    const axisColor = gl.getUniformLocation(axisProgram, "color")!;

    return { axisProgram, axisResolution, axisColor };
  }
}

export class WebGL2Renderer implements Renderer {
  [proxyMarker] = true;

  readonly #context: WebGL2RenderingContext;
  readonly #renderer: lib.WebGlRenderer;

  readonly #buffers = new WeakMap<TraceList, lib.WebGlBundleBuffer>();

  constructor(
    public readonly parent: WebGL2Controller,
    public readonly handle: number,
    context: WebGL2RenderingContext,
    renderer: lib.WebGlRenderer
  ) {
    this.#context = context;
    this.#renderer = renderer;
  }

  render(job: RenderJob): RenderJobResult {
<<<<<<< HEAD
    const dzobRes = this.#renderer.render(this.#dataModule, deserializeRenderJob(job));
    return {
      xTicks: dzobRes.x_ticks.map((tick: { val: number, pos: number }) => ({ position: tick.pos, value: tick.val })),
      yTicks: dzobRes.y_ticks.map((tick: { val: number, pos: number }) => ({ position: tick.pos, value: tick.val })),
    }
=======
    const traceList = job.traces;
    const rj = new lib.WebGlRenderJob(job.xType, traceList[BUNDLES].length);
    const xRange = job.xRange ?? traceList.range;

    // prettier-ignore
    const yRange = job.yRange ?? (() => {
      const metas = traceList.calculateMetas(xRange);
      const from = reduce(map(metas, (m) => m.min), Math.min);
      const to = reduce(map(metas, (m) => m.max), Math.max);
      return { from, to };
    })();

    rj.x_from = xRange.from;
    rj.x_to = xRange.to;
    rj.y_from = yRange.from;
    rj.y_to = yRange.to;

    for (const trace of traceList[EXCLUDE]) rj.exclude_trace(trace);
    for (const bundle of traceList[BUNDLES]) {
      const styles = computeStyles(
        traceList.stylesheet,
        bundle.traces(),
        traceIds
      );
      const buffer = this.#renderer.create_bundle_buffer_from_descriptors(
        bundle,
        xRange.from,
        xRange.to,
        styles
      );
      rj.add_bundle_buffer(buffer);
    }

    if (job.clear !== undefined) rj.clear = job.clear;
    if (job.darkMode !== undefined) rj.dark_mode = job.darkMode;
    if (job.renderAxes !== undefined) rj.render_axes = job.renderAxes;
    if (job.renderGrid !== undefined) rj.render_grid = job.renderGrid;

    return this.#renderer.render(rj);
>>>>>>> e3fef14b
  }

  setSize(width: number, height: number) {
    this.#renderer.set_size(width, height);
  }
}<|MERGE_RESOLUTION|>--- conflicted
+++ resolved
@@ -196,13 +196,6 @@
   }
 
   render(job: RenderJob): RenderJobResult {
-<<<<<<< HEAD
-    const dzobRes = this.#renderer.render(this.#dataModule, deserializeRenderJob(job));
-    return {
-      xTicks: dzobRes.x_ticks.map((tick: { val: number, pos: number }) => ({ position: tick.pos, value: tick.val })),
-      yTicks: dzobRes.y_ticks.map((tick: { val: number, pos: number }) => ({ position: tick.pos, value: tick.val })),
-    }
-=======
     const traceList = job.traces;
     const rj = new lib.WebGlRenderJob(job.xType, traceList[BUNDLES].length);
     const xRange = job.xRange ?? traceList.range;
@@ -241,8 +234,26 @@
     if (job.renderAxes !== undefined) rj.render_axes = job.renderAxes;
     if (job.renderGrid !== undefined) rj.render_grid = job.renderGrid;
 
-    return this.#renderer.render(rj);
->>>>>>> e3fef14b
+    const result: {
+      x_ticks: {
+        val: number;
+        pos: number;
+      }[];
+      y_ticks: {
+        val: number;
+        pos: number;
+      }[];
+    } = this.#renderer.render(rj);
+    return {
+      xTicks: result.x_ticks.map(({ val, pos }) => ({
+        position: pos,
+        value: val,
+      })),
+      yTicks: result.y_ticks.map(({ val, pos }) => ({
+        position: pos,
+        value: val,
+      })),
+    };
   }
 
   setSize(width: number, height: number) {
