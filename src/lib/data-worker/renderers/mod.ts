--- conflicted
+++ resolved
@@ -1,11 +1,8 @@
-<<<<<<< HEAD
 import { toUint8ColorOrRandom } from "../../../utils/color";
 import type { Range, Tick, TraceHandle, TraceStyle, TypeOfData } from "../../types";
 import { lib } from "../wasm";
-=======
 import type { Range, TypeOfData } from "../../types";
 import type { TraceList } from "../trace-list";
->>>>>>> e3fef14b
 
 export interface RenderingController {
   createRenderer(presentCanvas: OffscreenCanvas): Renderer;
